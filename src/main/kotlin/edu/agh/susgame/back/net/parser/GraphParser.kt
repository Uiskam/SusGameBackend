--- conflicted
+++ resolved
@@ -73,12 +73,8 @@
                     playerIndex++
                     Host(nodeIndex, coordinates, player)
                 }
-<<<<<<< HEAD
+
                 "Router" -> Router(nodeIndex, coordinates, nodeJson.bufferSize!!)
-=======
-
-                "Router" -> Router(nodeIndex, nodeJson.bufferSize!!, coordinates)
->>>>>>> 65c957c1
                 "Server" -> Server(nodeIndex, coordinates)
                 else -> throw IllegalArgumentException("Unknown node type")
             }
