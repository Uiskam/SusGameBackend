package edu.agh.susgame.back.net.node

import edu.agh.susgame.back.net.Packet

<<<<<<< HEAD
abstract class Receiving : Node() {
=======
abstract class Receiving(
    index: Int
) : Node(index) {

>>>>>>> 65c957c1
    // Pointer on last processed neighbour index for load balancing
    internal var pointer: Int = 0

    // How much space is left in the whole buffer.
    // Default value must be greater than 0 for the server to collect the packets properly.
    internal var spaceLeft: Int = 1


    /**
     * Collects packets from the neighbours using Round Robin algorithm and adds them to the buffer.
     * Updates the packet route by popping the next node.
     */
    override fun collectPackets() {
<<<<<<< HEAD
        /**
         * List representing how many packets can be sent using every edge in current iteration.
         */
        val bandwidthLeft = neighbors.mapNotNull { it.value.getWeight() }.toMutableList()
        val neighborList = neighbors.keys.toList()

        /**
         * Counter checking how many neighbors did not send the packet. If the value grows to `numNeighbors` it means,
         * that there are no packets directed to this node.
         */
        var noInputCounter = 0

=======
        val bandwidthLeft =
            neighbors.mapNotNull { it.value.getWeight() }
                .toMutableList()  // List representing how many packets can be sent using every edge in current iteration.
        val neighborList = neighbors.keys.toList()

        var noInputCounter =
            0 // Counter checking how many neighbors did not send the packet. If the value grows to `numNeighbors` it means, that there are no packets directed to this node.
>>>>>>> 65c957c1
        while (spaceLeft > 0) {

            noInputCounter++

            if (bandwidthLeft[pointer] > 0) {
                val packet = neighborList[pointer].getPacket(this)

                if (packet != null) {
                    pushPacket(packet)
                    bandwidthLeft[pointer]-- // Update the number of packets that can be sent using this edge.
                    noInputCounter = 0 // Try another round over the neighbors looking for new packet
                    neighbors[neighborList[pointer]]?.transportedPacketsThisTick =
                        neighbors[neighborList[pointer]]?.transportedPacketsThisTick!! + 1
                    // Update the number of packets transported using this edge, for DTO purposes
                }

            }

            pointer = (pointer + 1) % countNeighbours() // Update the pointer to the next neighbor

            if (noInputCounter == countNeighbours()) break // No neighbors had packets directed to this node.
        }
    }

    /**
     * Abstract function accepting the packet.
     */
    abstract fun pushPacket(packet: Packet)

}<|MERGE_RESOLUTION|>--- conflicted
+++ resolved
@@ -2,14 +2,7 @@
 
 import edu.agh.susgame.back.net.Packet
 
-<<<<<<< HEAD
 abstract class Receiving : Node() {
-=======
-abstract class Receiving(
-    index: Int
-) : Node(index) {
-
->>>>>>> 65c957c1
     // Pointer on last processed neighbour index for load balancing
     internal var pointer: Int = 0
 
@@ -23,7 +16,6 @@
      * Updates the packet route by popping the next node.
      */
     override fun collectPackets() {
-<<<<<<< HEAD
         /**
          * List representing how many packets can be sent using every edge in current iteration.
          */
@@ -36,15 +28,6 @@
          */
         var noInputCounter = 0
 
-=======
-        val bandwidthLeft =
-            neighbors.mapNotNull { it.value.getWeight() }
-                .toMutableList()  // List representing how many packets can be sent using every edge in current iteration.
-        val neighborList = neighbors.keys.toList()
-
-        var noInputCounter =
-            0 // Counter checking how many neighbors did not send the packet. If the value grows to `numNeighbors` it means, that there are no packets directed to this node.
->>>>>>> 65c957c1
         while (spaceLeft > 0) {
 
             noInputCounter++
