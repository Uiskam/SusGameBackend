--- conflicted
+++ resolved
@@ -7,19 +7,15 @@
 
 /**
  * Abstract class representing the node in the net.
+ *
+ * @param index Index of the node. Supposed to be unique.
  */
-<<<<<<< HEAD
 abstract class Node {
     /**
      * Index of the node. Supposed to be unique.
      */
     internal abstract val index: Int
     abstract val coordinates: Pair<Int, Int>
-=======
-abstract class Node(
-    internal val index: Int
-) {
->>>>>>> 65c957c1
 
     // LinkedHashMap for a fixed order for use in Round Robin algorithm
     internal val neighbors: LinkedHashMap<Node, Edge> = linkedMapOf()
