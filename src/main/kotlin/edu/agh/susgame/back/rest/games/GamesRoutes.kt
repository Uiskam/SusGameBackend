package edu.agh.susgame.back.rest.games

import edu.agh.susgame.back.net.Player
import edu.agh.susgame.back.rest.games.GamesRestImpl.DeleteGameResult
import edu.agh.susgame.back.socket.GamesWebSocketConnection
<<<<<<< HEAD
import edu.agh.susgame.dto.rest.games.model.*
=======
import edu.agh.susgame.dto.rest.games.model.CreateGameApiResult
import edu.agh.susgame.dto.rest.games.model.GameCreationRequest
import edu.agh.susgame.dto.rest.games.model.GetAllGamesApiResult
import edu.agh.susgame.dto.rest.games.model.GetGameApiResult
>>>>>>> 65c957c1
import edu.agh.susgame.dto.rest.model.LobbyId
import edu.agh.susgame.dto.socket.ClientSocketMessage
import edu.agh.susgame.dto.socket.ServerSocketMessage
import io.ktor.http.*
import io.ktor.server.application.*
import io.ktor.server.request.*
import io.ktor.server.response.*
import io.ktor.server.routing.*
import io.ktor.server.websocket.*
import io.ktor.websocket.*
import kotlinx.coroutines.future.await
import kotlinx.serialization.ExperimentalSerializationApi
import kotlinx.serialization.Serializable
import kotlinx.serialization.cbor.Cbor
import kotlinx.serialization.decodeFromByteArray

val gamesRestImpl = GamesRestImpl()

@Serializable
data class HttpErrorResponseBody(val errorMessage: String)

val HttpUnknownErrorResponseBody = HttpErrorResponseBody("Unknown error")

@OptIn(ExperimentalSerializationApi::class)
fun Route.gameRouting() {
    route("/games") {
        get {
            val result = gamesRestImpl.getAllGames().await()

            call.respond(
                status = result.let { HttpStatusCode.fromValue(it.responseCode) },
                message = when (result) {
                    is GetAllGamesApiResult.Success -> result.lobbies
                    GetAllGamesApiResult.Error -> HttpUnknownErrorResponseBody
                }
            )
        }

        get("{gameId}") {
            call.parameters["gameId"]
                ?.toInt()
                ?.let { LobbyId(it) }
                ?.let { lobbyId ->
                    val result = gamesRestImpl.getGame(lobbyId).await()

                    call.respond(
                        status = result.let { HttpStatusCode.fromValue(it.responseCode) },
                        message = when (result) {
                            is GetGameApiResult.Success -> result.lobby
                            
                            GetGameApiResult.DoesNotExist ->
                                HttpErrorResponseBody("Game with ${lobbyId.value} not found")

                            GetGameApiResult.OtherError -> HttpUnknownErrorResponseBody
                        }
                    )
                }
        }

        get("map/{gameId}") {
            call.parameters["gameId"]
                ?.toInt()
                ?.let { LobbyId(it) }
                ?.let { lobbyId ->
                    val result = gamesRestImpl.getGameMap(lobbyId).await()

                    call.respond(
                        status = result.let { HttpStatusCode.fromValue(it.responseCode) },
                        message = when (result) {
                            is GetGameMapApiResult.Success -> result
                            GetGameMapApiResult.GameDoesNotExist ->
                                HttpErrorResponseBody("Game ${lobbyId.value} was not found")

                            GetGameMapApiResult.GameNotYetStarted ->
                                HttpErrorResponseBody("Game ${lobbyId.value} is not yet started")
                            GetGameMapApiResult.OtherError -> HttpUnknownErrorResponseBody
                        }
                    )
                }
        }

        post {
            val request = call.receive<GameCreationRequest>()

            val result = gamesRestImpl.createGame(request.gameName, request.maxNumberOfPlayers, request.gamePin).await()

            call.respond(
                status = result.let { HttpStatusCode.fromValue(it.responseCode) },
                message = when (result) {
                    is CreateGameApiResult.Success -> result.createdLobbyId
                    CreateGameApiResult.NameAlreadyExists ->
                        HttpErrorResponseBody("Game with name ${request.gameName} already exists")

                    CreateGameApiResult.OtherError -> HttpUnknownErrorResponseBody
                }
            )
        }

        // This method is not a part of contract (frontend doesn't use it), but it can stay for now
        delete("{gameId}") {
            val gameId = call.parameters["gameId"]?.toInt()
            gameId?.let {
                when (gamesRestImpl.deleteGame(it)) {
                    DeleteGameResult.Success ->
                        call.respond(HttpStatusCode.OK)

                    DeleteGameResult.GameDoesNotExist ->
                        call.respond(HttpStatusCode.NotFound, HttpErrorResponseBody("Game with $gameId not found"))
                }
            }
        }

        webSocket("/join") {
            val gameId = call.request.queryParameters["gameId"]?.toIntOrNull()
            val playerName = call.request.queryParameters["playerName"]
            if (gameId == null || playerName == null) {
                close(
                    CloseReason(
                        CloseReason.Codes.CANNOT_ACCEPT,
                        HttpErrorResponseBody("Missing gameName or playerName").toString()
                    )
                )
                return@webSocket
            }
            val game = gamesRestImpl.findGameById(gameId)
            if (game == null) {
                close(
                    CloseReason(
                        CloseReason.Codes.CANNOT_ACCEPT,
                        HttpErrorResponseBody("Game with id $gameId not found").toString()
                    )
                )
                return@webSocket
            }

            val thisConnection = GamesWebSocketConnection(this)
            val playerIndex = game.getNextPlayerIdx()

            thisConnection.sendServerSocketMessage(ServerSocketMessage.IdConfig(playerIndex))

            val thisPlayer = Player(index = playerIndex, name = playerName)
            game.addPlayer(thisConnection, newPlayer = thisPlayer)

            game.handlePlayerJoiningRequest(thisConnection, thisPlayer)

            try {
                for (frame in incoming) {
                    val playerMap = game.getPlayers()
                    frame as? Frame.Binary ?: continue

                    when (val receivedMessage = Cbor.decodeFromByteArray<ClientSocketMessage>(frame.data)) {
                        // Handle lobby
<<<<<<< HEAD
                        is ClientSocketMessage.PlayerChangeReadiness -> game.handlePlayerChangeReadinessRequest(thisConnection, thisPlayer, receivedMessage)

                        is ClientSocketMessage.PlayerLeaving -> game.handlePlayerLeavingRequest(thisConnection, thisPlayer)
=======
                        is ClientSocketMessage.PlayerChangeReadinessRequest -> game.handlePlayerChangeReadinessRequest(
                            thisConnection,
                            thisPlayer,
                            receivedMessage
                        )

                        is ClientSocketMessage.PlayerLeavingRequest -> game.handlePlayerLeavingRequest(
                            thisConnection,
                            thisPlayer
                        )
>>>>>>> 65c957c1

                        // Handle game
                        is ClientSocketMessage.ChatMessage -> game.handleChatMessage(
                            thisConnection,
                            thisPlayer,
                            receivedMessage
                        )

                        is ClientSocketMessage.GameState -> game.handleGameState(receivedMessage, this)

                        is ClientSocketMessage.HostDTO -> game.handleHostDTO(thisConnection, receivedMessage)

                        is ClientSocketMessage.UpgradeDTO -> game.handleUpgradeDTO(
                            thisConnection,
                            receivedMessage,
                            thisPlayer
                        )

                        is ClientSocketMessage.QuizAnswerDTO -> {
                            val player = playerMap[thisConnection] ?: throw IllegalStateException("Player not found")
                            val question = game.getQuestionById(receivedMessage.questionId)
                            if (question.correctAnswer == receivedMessage.answer && receivedMessage.questionId == player.activeQuestionId) {
                                player.addMoneyForCorrectAnswer()
                            }
                        }

                        else -> {}
                    }
                }
            } catch (e: Exception) {
                println(e.localizedMessage)
            } finally {
                println("Removing $thisConnection!")
                game.removePlayer(playerName)
            }
        }
    }
}<|MERGE_RESOLUTION|>--- conflicted
+++ resolved
@@ -3,14 +3,7 @@
 import edu.agh.susgame.back.net.Player
 import edu.agh.susgame.back.rest.games.GamesRestImpl.DeleteGameResult
 import edu.agh.susgame.back.socket.GamesWebSocketConnection
-<<<<<<< HEAD
 import edu.agh.susgame.dto.rest.games.model.*
-=======
-import edu.agh.susgame.dto.rest.games.model.CreateGameApiResult
-import edu.agh.susgame.dto.rest.games.model.GameCreationRequest
-import edu.agh.susgame.dto.rest.games.model.GetAllGamesApiResult
-import edu.agh.susgame.dto.rest.games.model.GetGameApiResult
->>>>>>> 65c957c1
 import edu.agh.susgame.dto.rest.model.LobbyId
 import edu.agh.susgame.dto.socket.ClientSocketMessage
 import edu.agh.susgame.dto.socket.ServerSocketMessage
@@ -60,7 +53,7 @@
                         status = result.let { HttpStatusCode.fromValue(it.responseCode) },
                         message = when (result) {
                             is GetGameApiResult.Success -> result.lobby
-                            
+
                             GetGameApiResult.DoesNotExist ->
                                 HttpErrorResponseBody("Game with ${lobbyId.value} not found")
 
@@ -86,6 +79,7 @@
 
                             GetGameMapApiResult.GameNotYetStarted ->
                                 HttpErrorResponseBody("Game ${lobbyId.value} is not yet started")
+
                             GetGameMapApiResult.OtherError -> HttpUnknownErrorResponseBody
                         }
                     )
@@ -163,22 +157,16 @@
 
                     when (val receivedMessage = Cbor.decodeFromByteArray<ClientSocketMessage>(frame.data)) {
                         // Handle lobby
-<<<<<<< HEAD
-                        is ClientSocketMessage.PlayerChangeReadiness -> game.handlePlayerChangeReadinessRequest(thisConnection, thisPlayer, receivedMessage)
-
-                        is ClientSocketMessage.PlayerLeaving -> game.handlePlayerLeavingRequest(thisConnection, thisPlayer)
-=======
-                        is ClientSocketMessage.PlayerChangeReadinessRequest -> game.handlePlayerChangeReadinessRequest(
+                        is ClientSocketMessage.PlayerChangeReadiness -> game.handlePlayerChangeReadinessRequest(
                             thisConnection,
                             thisPlayer,
                             receivedMessage
                         )
 
-                        is ClientSocketMessage.PlayerLeavingRequest -> game.handlePlayerLeavingRequest(
+                        is ClientSocketMessage.PlayerLeaving -> game.handlePlayerLeavingRequest(
                             thisConnection,
                             thisPlayer
                         )
->>>>>>> 65c957c1
 
                         // Handle game
                         is ClientSocketMessage.ChatMessage -> game.handleChatMessage(
