--- conflicted
+++ resolved
@@ -43,9 +43,7 @@
 
     private var startTime: Long = -1
 
-<<<<<<< HEAD
     private val quizManager = QuizManager()
-=======
 
     /**
      * Checks if the provided pin matches the game's pin.
@@ -69,7 +67,6 @@
             throw IllegalArgumentException("Game is full")
         }
     }
->>>>>>> 6951e100
 
     fun getTimeLeftInSeconds(): Int {
         return ((gameLength - (System.currentTimeMillis() - startTime)) / 1000).toInt()
