package edu.agh.susgame.back.domain.models

import edu.agh.susgame.back.domain.build.GameInitializer
import edu.agh.susgame.back.domain.net.BFS
import edu.agh.susgame.back.domain.net.NetGraph
import edu.agh.susgame.back.domain.net.Player
import edu.agh.susgame.back.domain.net.node.Host
import edu.agh.susgame.back.services.rest.RestParser
import edu.agh.susgame.back.services.socket.GamesWebSocketConnection
import edu.agh.susgame.config.*
import edu.agh.susgame.dto.common.ColorDTO
import edu.agh.susgame.dto.rest.model.Lobby
import edu.agh.susgame.dto.rest.model.LobbyId
import edu.agh.susgame.dto.socket.ClientSocketMessage
import edu.agh.susgame.dto.socket.ServerSocketMessage
import edu.agh.susgame.dto.socket.common.GameStatus
import io.ktor.websocket.*
import kotlinx.coroutines.delay
import kotlinx.coroutines.launch
import java.util.concurrent.ConcurrentHashMap
import java.util.concurrent.atomic.AtomicInteger

class Game(
    val name: String,
    val id: Int,
    val maxNumberOfPlayers: Int,
    val gamePin: String? = null,
) {

    @Volatile
    private var gameStatus: GameStatus = GameStatus.WAITING

    private val playerMap: ConcurrentHashMap<GamesWebSocketConnection, Player> = ConcurrentHashMap()
    lateinit var playersInGame: List<Player>
    private var nextPlayerIdx: AtomicInteger = AtomicInteger(0)

    lateinit var netGraph: NetGraph
    var gameLength: Int = GAME_TIME_DEFAULT
    var gameGoal: Int = GAME_DEFAULT_PACKETS_DELIVERED_GOAL
    lateinit var bfs: BFS

    private var startTime: Long = -1

    fun getTimeLeftInSeconds(): Int {
        return ((gameLength - (System.currentTimeMillis() - startTime)) / 1000).toInt()
    }

    suspend fun addPlayer(connection: GamesWebSocketConnection, playerName: String): Player {
        val playerIndex = getNextPlayerIdx()
        connection.sendServerSocketMessage(ServerSocketMessage.IdConfig(playerIndex))
        var newPlayer = Player(index = playerIndex, name = playerName)

        if (playerMap.values.any { it.name == newPlayer.name }) {
            throw IllegalArgumentException("Player with name ${newPlayer.name} already exists")
        }

        playerMap[connection] = newPlayer
        handlePlayerJoiningRequest(connection, newPlayer)
        return newPlayer
    }

    fun reconnectPlayer(connection: GamesWebSocketConnection, playerId: Int): Player {
        val player = playersInGame.find { it.index == playerId }
            ?: throw IllegalArgumentException("Player with id $playerId not found")
        if (playerMap.values.find { it == player } != null) {
            throw IllegalArgumentException("Player with id $playerId is in game")
        }
        playerMap[connection] = player
        return player
    }

    fun removePlayer(connection: GamesWebSocketConnection) {
        playerMap.remove(connection)
    }

    fun getDataToReturn(): Lobby {
        return Lobby(
            id = LobbyId(id),
            name = name,
            maxNumOfPlayers = maxNumberOfPlayers,
            // TODO GAME-74 Remove this hardcoded value
            gameTime = 10,
            playersWaiting = playerMap.values.map { it.toREST() },
        )
    }

    fun getGameStatus(): GameStatus = gameStatus

    fun getPlayers(): Map<GamesWebSocketConnection, Player> = playerMap.toMap()

    fun getNextPlayerIdx(): Int = nextPlayerIdx.getAndIncrement()

    fun addMoneyPerIterationForAllPlayers() {
        playerMap.values.forEach { it.addMoneyPerIteration() }
    }

    fun areAllPlayersReady() = playerMap.values.all { it.isReady }

    /**
     * Starts the game by generating the graph, setting the start time and changing the game status to running
     */
    private fun startGame(graph: NetGraph? = null) {
        val (parsedGraph, gameLength, gameGoal) = GameInitializer.getGameParams(playerMap.values.toList())
        this.gameGoal = gameGoal
        this.gameLength = gameLength
        playersInGame = playerMap.values.toList()
        netGraph = graph ?: parsedGraph
        bfs = BFS(net = netGraph, root = netGraph.getServer())
        gameStatus = GameStatus.RUNNING
        startTime = System.currentTimeMillis()
    }

    /**
     * Ends the game if certain conditions are met.
     *
     * The game will end if:
     * - The total packets delivered to the server(s) are greater than or equal to the game goal.
     * - The current time exceeds the game length since the start time.
     *
     * The game status will be updated to either FINISHED_WON or FINISHED_LOST based on the conditions.
     */
    fun endGameIfPossible() {
        gameStatus = when {
            netGraph.getTotalPacketsDelivered() >= gameGoal -> {
                GameStatus.FINISHED_WON
            }

            System.currentTimeMillis() - startTime > gameLength -> {
                GameStatus.FINISHED_LOST
            }

            else -> {
                gameStatus
            }
        }
    }

    fun getRandomQuestion(): Pair<Int, QuizQuestion> {
        val randomIndex = QuizQuestions.indices.random()
        return Pair(randomIndex, QuizQuestions[randomIndex])
    }

    /*
     * ##################################################
     * HANDLERS
     * ##################################################
     *
     * Lobby handlers
     */

    suspend fun handlePlayerJoiningRequest(thisConnection: GamesWebSocketConnection, thisPlayer: Player) {
        playerMap
            .filter { it.key != thisConnection }
            .forEach { (connection, _) ->
                connection.sendServerSocketMessage(
                    ServerSocketMessage.PlayerJoining(playerId = thisPlayer.index, playerName = thisPlayer.name)
                )
            }
    }

    suspend fun handlePlayerChangeReadinessRequest(
        thisConnection: GamesWebSocketConnection,
        thisPlayer: Player,
        receivedMessage: ClientSocketMessage.PlayerChangeReadiness
    ) {

        if (gameStatus != GameStatus.WAITING) {
            sendErrorMessage("Invalid game status on server")
            return
        }

        val readinessState: Boolean = receivedMessage.state
        thisPlayer.setReadinessState(readinessState)
        playerMap
            .filter { it.key != thisConnection }
            .forEach { (connection, _) ->
                connection.sendServerSocketMessage(
                    ServerSocketMessage.PlayerChangeReadiness(playerId = thisPlayer.index, state = readinessState)
                )
            }
    }

    suspend fun handlePlayerChangeColor(
        thisConnection: GamesWebSocketConnection,
        thisPlayer: Player,
        receivedMessage: ClientSocketMessage.PlayerChangeColor
    ) {

        if (gameStatus != GameStatus.WAITING) {
            sendErrorMessage("Invalid game status on server")
            return
        }

        val color: ULong = receivedMessage.color.decimalRgbaValue.toULong()
        thisPlayer.setColor(color)
        playerMap
            .filter { it.key != thisConnection }
            .forEach { (connection, _) ->
                connection.sendServerSocketMessage(
                    ServerSocketMessage.PlayerChangeColor(
                        playerId = thisPlayer.index,
                        color = ColorDTO(color.toString())
                    )
                )
            }
    }

    suspend fun handlePlayerLeavingRequest(thisConnection: GamesWebSocketConnection, thisPlayer: Player) {
        playerMap
            .filter { it.key != thisConnection }
            .forEach { (connection, _) ->
                connection.sendServerSocketMessage(
                    ServerSocketMessage.PlayerLeaving(playerId = thisPlayer.index)
                )
            }
    }

    /*
     * Game handlers
     */

    suspend fun handleChatMessage(
        thisConnection: GamesWebSocketConnection, thisPlayer: Player, receivedMessage: ClientSocketMessage.ChatMessage
    ) {
        playerMap.filter { it.key != thisConnection }.forEach { (connection, _) ->
            connection.sendServerSocketMessage(
                ServerSocketMessage.ChatMessage(
                    authorNickname = thisPlayer.name,
                    message = receivedMessage.message,
                )
            )
        }
    }

    suspend fun handleGameState(receivedGameStatus: ClientSocketMessage.GameState, webSocket: WebSocketSession) {
        if (!receivedGameStatus.gameStatus.equals(GameStatus.RUNNING)) {
            sendErrorMessage("Invalid game status sent by client")
            return
        }

        if (gameStatus != GameStatus.WAITING) {
            sendErrorMessage("Invalid game status on server")
            return
        }

        if (areAllPlayersReady()) {
            gameStatus = GameStatus.RUNNING
            try {
                startGame()
            } catch (e: IllegalArgumentException) {
                sendErrorMessage(e.message ?: "Unknown error")
                return
            }
            notifyAllAboutGameStart()

            // GAME IS RUNNING
            broadcastStateThread(webSocket)
            runEngineIterationThread(webSocket)
            quizQuestionsThread(webSocket)
        } else {
            sendErrorMessage("Not all players are ready")
        }


    }

    suspend fun handleHostRoute(
        thisConnection: GamesWebSocketConnection,
        receivedMessage: ClientSocketMessage.HostRouteDTO
    ) {
        val host = safeRetrieveHost(receivedMessage.id)
        val route = receivedMessage.packetPath.flatMap { nodeId ->
            when (val node = netGraph.getNodeById(nodeId)) {
                null -> emptyList()
                else -> listOf(node)
            }
        }
        host.setRoute(route)
    }

    suspend fun handleHostFlow(
        thisConnection: GamesWebSocketConnection,
        receivedMessage: ClientSocketMessage.HostFlowDTO
    ) {
        val host = safeRetrieveHost(receivedMessage.id)
        host.setMaxPacketsPerTick(receivedMessage.packetsSentPerTick)
    }

    suspend fun handleUpgradeDTO(
        thisConnection: GamesWebSocketConnection, receivedMessage: ClientSocketMessage.UpgradeDTO, thisPlayer: Player
    ) {
        if (gameStatus != GameStatus.RUNNING) {
            sendErrorMessage("Invalid game status on server: Game is not running")
            return
        }
        try {
            val deviceIdToUpgrade = receivedMessage.deviceId

            val edge = netGraph.getEdgeById(deviceIdToUpgrade)
            val router = netGraph.getRouter(deviceIdToUpgrade)

            if (edge != null) {
                edge.upgradeWeight(thisPlayer)
            } else if (router != null) {
                router.upgradeBuffer(thisPlayer)
            } else {
                sendErrorMessage("There is neither an edge not a host with id of $deviceIdToUpgrade.")
            }
        } catch (e: IllegalStateException) {
            thisConnection.sendServerSocketMessage(
                ServerSocketMessage.ServerError(e.message ?: "Unknown error")
            )
        }
    }

<<<<<<< HEAD
    fun handleQuizAnswerDTO(
        thisConnection: GamesWebSocketConnection, receivedMessage: ClientSocketMessage.QuizAnswerDTO, thisPlayer: Player
    ) {
        val question = QuizQuestions[receivedMessage.questionId]
        if (question.correctAnswer == receivedMessage.answer && receivedMessage.questionId == thisPlayer.activeQuestionId) {
            thisPlayer.addMoneyForCorrectAnswer()
        }

        if (question.correctAnswer != receivedMessage.answer && receivedMessage.questionId == thisPlayer.activeQuestionId) {
            thisPlayer.activeQuestionId = -1
=======
    suspend fun handleFixRouterDTO( thisConnection: GamesWebSocketConnection, receivedMessage: ClientSocketMessage.FixRouterDTO) {
        if (gameStatus != GameStatus.RUNNING) {
            sendErrorMessage("Invalid game status on server: Game is not running")
            return
        }

        try {
            val deviceIdToUpgrade = receivedMessage.deviceId
            val router = netGraph.getRouter(deviceIdToUpgrade)
            router?.fixBuffer() ?: sendErrorMessage("There is no host with id of $deviceIdToUpgrade")
        } catch (e: IllegalStateException) {
            thisConnection.sendServerSocketMessage(
                ServerSocketMessage.ServerError(e.message ?: "Unknown error")
            )
>>>>>>> 3562f431
        }
    }

    /*
     * Other messages
     */
    suspend fun sendErrorMessage(errorMessage: String) {
        playerMap.forEach { (connection, _) ->
            connection.sendServerSocketMessage(
                ServerSocketMessage.ServerError(errorMessage = errorMessage)
            )
        }
    }

    /*
     * ##################################################
     * THREADS
     * ##################################################
     */

    private fun broadcastStateThread(webSocket: WebSocketSession) {
        webSocket.launch {
            while (gameStatus == GameStatus.RUNNING) {
                endGameIfPossible()
                playerMap.forEach { (connection, _) ->
                    connection.sendServerSocketMessage(
                        RestParser.gameToGameState(this@Game)
                    )
                }
                delay(CLIENT_REFRESH_FREQUENCY)  // delay should be used from kotlinx.coroutines
            }
        }
    }

    private fun runEngineIterationThread(webSocket: WebSocketSession) {
        webSocket.launch {
            while (gameStatus == GameStatus.RUNNING) {
                delay(BFS_FREQUENCY)
                addMoneyPerIterationForAllPlayers()
                bfs.run()
            }
        }
    }

    private fun quizQuestionsThread(webSocket: WebSocketSession) {
        webSocket.launch {
            while (gameStatus == GameStatus.RUNNING) {
                playerMap.forEach { (connection, player) ->
                    val (questionId, question) = getRandomQuestion()
                    player.activeQuestionId = questionId
                    connection.sendServerSocketMessage(
                        ServerSocketMessage.QuizQuestionDTO(
                            questionId = questionId,
                            question = question.question,
                            answers = question.answers,
                            correctAnswer = question.correctAnswer,
                        )
                    )
                }
                delay(GAME_QUESTION_SENDING_INTERVAL)
            }
        }
    }

    /*
     * ##################################################
     * AUXILIARY FUNCTIONS
     * ##################################################
     */

    private suspend fun notifyAllAboutGameStart() {
        playerMap
            .forEach { (connection, _) ->
                connection.sendServerSocketMessage(
                    ServerSocketMessage.GameStarted(0)
                )
            }
    }

    private suspend fun safeRetrieveHost(id: Int): Host {
        if (gameStatus != GameStatus.RUNNING) {
            val errorMessage = "Invalid game status on server: Game is not running"
            sendErrorMessage(errorMessage)
            throw IllegalStateException(errorMessage)
        }
        val host = netGraph.getHost(id)

        if (host == null) {
            val errorMessage = "There is no host with id of $id"
            sendErrorMessage(errorMessage)
            throw IllegalStateException(errorMessage)
        }

        return host
    }
}<|MERGE_RESOLUTION|>--- conflicted
+++ resolved
@@ -25,6 +25,8 @@
     val id: Int,
     val maxNumberOfPlayers: Int,
     val gamePin: String? = null,
+
+
 ) {
 
     @Volatile
@@ -313,18 +315,6 @@
         }
     }
 
-<<<<<<< HEAD
-    fun handleQuizAnswerDTO(
-        thisConnection: GamesWebSocketConnection, receivedMessage: ClientSocketMessage.QuizAnswerDTO, thisPlayer: Player
-    ) {
-        val question = QuizQuestions[receivedMessage.questionId]
-        if (question.correctAnswer == receivedMessage.answer && receivedMessage.questionId == thisPlayer.activeQuestionId) {
-            thisPlayer.addMoneyForCorrectAnswer()
-        }
-
-        if (question.correctAnswer != receivedMessage.answer && receivedMessage.questionId == thisPlayer.activeQuestionId) {
-            thisPlayer.activeQuestionId = -1
-=======
     suspend fun handleFixRouterDTO( thisConnection: GamesWebSocketConnection, receivedMessage: ClientSocketMessage.FixRouterDTO) {
         if (gameStatus != GameStatus.RUNNING) {
             sendErrorMessage("Invalid game status on server: Game is not running")
@@ -339,7 +329,19 @@
             thisConnection.sendServerSocketMessage(
                 ServerSocketMessage.ServerError(e.message ?: "Unknown error")
             )
->>>>>>> 3562f431
+        }
+    }
+
+    fun handleQuizAnswerDTO(
+        thisConnection: GamesWebSocketConnection, receivedMessage: ClientSocketMessage.QuizAnswerDTO, thisPlayer: Player
+    ) {
+        val question = QuizQuestions[receivedMessage.questionId]
+        if (question.correctAnswer == receivedMessage.answer && receivedMessage.questionId == thisPlayer.activeQuestionId) {
+            thisPlayer.addMoneyForCorrectAnswer()
+        }
+
+        if (question.correctAnswer != receivedMessage.answer && receivedMessage.questionId == thisPlayer.activeQuestionId) {
+            thisPlayer.activeQuestionId = -1
         }
     }
 
